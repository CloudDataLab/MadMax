.type Statement
.type Variable
.type Opcode
.type Value

// INPUT

.decl entry(s:Statement) input 			    // statements without predecessors
.decl edge(h:Statement, t:Statement) input          // There is a CFG edge from h to t
.decl def(var:Variable, stmt:Statement) input       // var is defined by stmt
.decl use(var:Variable, stmt:Statement) input       // var is used by stmt
.decl op(stmt:Statement, op:Opcode) input           // stmt's opcode is op
.decl value(var:Variable, val:Value) input          // A variable's possible value set if known

// Requires dominator, CALL, JUMPI, SSTORE relations.
.decl op_CALL(stmt:Statement, gas:Variable, target:Variable, value:Variable, data_start:Variable, data_length:Variable, return_start:Variable, return_length:Variable) input
.decl op_JUMPI(stmt:Statement, dest:Variable, cond:Variable) input
.decl op_SSTORE(stmt:Statement, loc:Variable, val:Variable) input

// Dominance relations
// [p]dom(s, d) => s is [post-]dominated by d
// x is dominated by y if all paths from the root to x must go through y
// Post-domination is domination in the reversed cfg with an auxiliary node connected to all
// exit nodes.
.decl dom(s:Statement, d:Statement) input
.decl pdom(s:Statement, d:Statement) input

.decl unaryArith(opcode:Opcode)
unaryArith("ISZERO").
unaryArith("NOT").

.decl binArith(opcode:Opcode)
binArith("ADD").
binArith("MUL").
binArith("SUB").
binArith("DIV").
binArith("SDIV").
binArith("MOD").
binArith("SMOD").
binArith("EXP").
binArith("SIGNEXTEND").
binArith("LT").
binArith("GT").
binArith("SLT").
binArith("SGT").
binArith("EQ").
binArith("AND").
binArith("OR").
binArith("XOR").
binArith("BYTE").

.decl ternArith(opcode:Opcode)
ternArith("ADDMOD").
ternArith("MULMOD").

.decl runtimeKnowable(opcode:Opcode)
runtimeKnowable("ADDRESS").
runtimeKnowable("ORIGIN").
runtimeKnowable("CALLER").
runtimeKnowable("CALLVALUE").
runtimeKnowable("CALLDATASIZE").
runtimeKnowable("CODESIZE").
runtimeKnowable("GASPRICE").



// LOGIC

// p reaches q if there is a path from p to q in the CFG.
.decl reaches(p:Statement, q:Statement)
reaches(p, p) :- op(p, _).
reaches(p, q) :- edge(p, q).
reaches(p, q) :- edge(p, u), reaches(u, q).

// The value of x depends on the value of y
// I.e. y is used to calculate x, either directly as an input of the operation
// that defined x, or transitively.
.decl depends(x:Variable, y:Variable)
depends(x, x) :- use(x, _).
depends(x, x) :- def(x, _).
depends(x, y) :- def(x, stmt), use(y, stmt).
depends(x, z) :- depends(x, y), depends(y, z).

// x controls whether y is executed.
.decl controls(x:Statement, y:Statement)
controls(x, y) :- edge(x, w1), edge(x, w2), pdom(w1, y), !reaches(w2, y).
controls(x, y) :- pdom(x, y), op(x, "THROWI").
<<<<<<< HEAD
controls(x, z) :- controls(x, y), controls(y, z).
=======
//controls(x, z) :- controls(x, y), controls(y, z).
>>>>>>> 0bc410cf

// var is the guard variable of some conditional jump or throw stmt
.decl conditionVar(var: Variable, stmt:Statement)
conditionVar(var, stmt) :- op(stmt, "THROWI"), use(var, stmt).
conditionVar(var, stmt) :- op_JUMPI(stmt, _, var).

// x controls whether y executes by the value in cond
.decl controlsWith(x:Statement, y:Statement, cond:Variable)
controlsWith(x, y, cond) :- controls(x, y), conditionVar(cond, x).

// var holds the result of executing the ORIGIN opcode
.decl originResult(var:Variable, stmt:Statement)
originResult(var, stmt) :- op(stmt, "ORIGIN"), def(var, stmt).

// var holds the result of executing the GAS opcode
.decl gasResult(var:Variable, stmt:Statement)
gasResult(var, stmt) :- op(stmt, "GAS"), def(var, stmt).

// var is the result of a CALL operation, stmt
.decl callResult(var:Variable, stmt:Statement)
callResult(var, stmt) :- op(stmt, "CALL"), def(var, stmt).

.decl stateReadResult(var:Variable, stmt:Statement)
stateReadResult(var, stmt) :- op(stmt, "SLOAD"), def(var, stmt).

// variable is used to store to state at stmt
.decl stateWriteUse(var:Variable, stmt:Statement)
stateWriteUse(var, stmt) :- op(stmt, "SSTORE"), use(var, stmt).

// Disjunction of previous relations.
.decl usedInStateOrCond(var:Variable, stmt:Statement)
usedInStateOrCond(var, stmt) :- conditionVar(var, stmt).
usedInStateOrCond(var, stmt) :- stateWriteUse(var, stmt).

.decl isThrow(stmt:Statement)
isThrow(stmt) :- op(stmt, "THROW").
isThrow(stmt) :- op(stmt, "THROWI").

// statement is a binary operator and has two distinct argument variables
.decl distinctArgs2(stmt:Statement, op1:Variable, op2:Variable)
distinctArgs2(stmt, op1, op2) :- op(stmt, opcode), binArith(opcode),
                                 use(op1, stmt), use(op2, stmt), op1 != op2.
// statement is a ternary operator and has at least two distinct argument variables
.decl twoDistinctArgs3(stmt:Statement, op1:Variable, op2:Variable)
twoDistinctArgs3(stmt, op1, op2) :- op(stmt, opcode), ternArith(opcode),
                                    use(op1, stmt), use(op2, stmt), op1 != op2.
// statement is a ternary operator and has three distinct argument variables
.decl distinctArgs3(stmt:Statement, op1:Variable, op2:Variable, op3:Variable)
distinctArgs3(stmt, op1, op2, op3) :- op(stmt, opcode), ternArith(opcode),
                                      use(op1, stmt), use(op2, stmt), use(op3, stmt), 
                                      op1 != op2, op1 != op3, op2 != op3.
// Note: distinctArgs3 => twoDistinctArgs3 but not vice versa.

.decl manipulable(var:Variable)
// A variable with a known value is "manipulable" in the sense that we can predict its value.
manipulable(var) :- value(var, _). 

// We will also consider address values which have been masked out to be manipulable, as they are zero in their meaningful portion.
manipulable(var) :- manipulableAddress(var).

// A variable is "manipulable" if it can be set by the transaction source
manipulable(var) :- def(var, stmt), op(stmt, opcode), runtimeKnowable(opcode).

// Or if it's a call data load whose address is itself also settable by the transaction source.
manipulable(var) :- def(var, stmt), op(stmt, "CALLDATALOAD"), use(addressVar, stmt), manipulable(addressVar).

// Transitively, if it's the result of applying an operation to manipulable operands.
// unary operators
manipulable(var) :- def(var, stmt), op(stmt, opcode), unaryArith(opcode), use(operand, stmt), manipulable(operand).

// binary operators
manipulable(var) :- def(var, stmt), op(stmt, opcode), binArith(opcode), 
                    distinctArgs2(stmt, op1, op2), manipulable(op1), manipulable(op2).
manipulable(var) :- def(var, stmt), op(stmt, opcode), binArith(opcode),
                    use(operand, stmt), manipulable(operand), !distinctArgs2(stmt, _, _).
// ternary operators
manipulable(var) :- def(var, stmt), op(stmt, opcode), ternArith(opcode), 
                    distinctArgs3(stmt, op1, op2, op3), manipulable(op1), manipulable(op2), manipulable(op3).
manipulable(var) :- def(var, stmt), op(stmt, opcode), ternArith(opcode), 
                    twoDistinctArgs3(stmt, op1, op2), manipulable(op1), manipulable(op2), !distinctArgs3(stmt, _, _, _).
manipulable(var) :- def(var, stmt), op(stmt, opcode), ternArith(opcode), 
                    use(operand, stmt), manipulable(operand), !twoDistinctArgs3(stmt, _, _).

// A variable whose value is masked out in the lower 20 bytes is considered constant for addressing purposes
.decl manipulableAddress(var:Variable)
manipulableAddress(var) :- def(var, stmt), op(stmt, "AND"), use(mask, stmt),
			   value(mask, "0xffffffffffffffffffffffff0000000000000000000000000000000000000000").

// Finally, if a variable was recovered from some storage location which can be written with a manipulable
// value at some accessible program point, it's manipulable.
// Possible improvements: check if the stateLocVar is manipulable, rather than just constant
//                        check that the state location was not overwritten on some incoming path from the root
//                        with an unmanipulable value.

// var is read from a possibly-nonmanipulable-because-inaccessible state location written at storeStmt
.decl possAccessManipState(var:Variable, storeStmt:Statement)
possAccessManipState(var, storeStmt) :- stateReadResult(var, stateReadStmt),
		     	                use(stateLocVar, stateReadStmt),
			     	        op_SSTORE(storeStmt, stateLocVar2, stateVal),
                                        value(stateLocVar, stateLoc), value(stateLocVar2, stateLoc),
					manipulable(stateVal).


// Check that all paths from root to a statment n MUST go through some node in a set S.

// stmt is a SSTORE to location loc, writing a non-manipulable value or a constant.
//.decl storenonManipAtLoc(stmt:Statement, loc:Value)
//storenonManipAtLoc(stmt, loc) :- op_SSTORE(stmt, var, val), value(var, loc), !nonConstManip(val).

//edgeNotIncidentOnLocStores(u, v, loc) :- edge(u, v), !storenonManipAtLoc(u, loc), !storenonManipAtLoc(v, loc).
//entryReachesMinusLocStores(stmt, _) :- entry(stmt).
//entryReachesMinusLocStores(stmt, loc) :- edgeNotIncidentOnLocStores(u, stmt, loc), entryReachesMinusLocStores(u, loc).


// locOverWrittenBefore(loc, stmt) :- reaches(e, s), entry(e), storeAtLoc(s, loc), 




//manipulable(var) :- possAccessManipState(var, storeStmt),
//                    !controlsWith(_, storeStmt, _).
//manipulable(var) :- possAccessManipState(var, storeStmt),
//	            controlsWith(_, storeStmt, cond), manipulable(cond).

// A manipulable value which is non-constant, i.e. input-dependent.
.decl nonConstManipulable(var:Variable)
nonConstManipulable(var) :- manipulable(var), !value(var, _).

// A statement is inaccessible if some condition controls it which is not manipulable by the caller.
// Or if it can't be reached from the program entry point.
.decl inaccessible(stmt:Statement)
inaccessible(stmt) :- controlsWith(_, stmt, cond), !manipulable(cond).
<<<<<<< HEAD
inaccessible(stmt) :- !reaches("0x0", stmt), edge(_, stmt), stmt != "0x0".
=======
inaccessible(stmt) :- op(stmt, _), !reaches("0x0", stmt).
>>>>>>> 0bc410cf



// OUTPUT

// REENTRANCY

// Holds if the statement is protected by a mutex.
// Note: the domination line might be too strong. A protected statement must
//       have mutex checks at all incoming paths, of which there may be multiple.
// Possible improvements:
//   Check if the values being written are the right ones:
//     writing true to set the mutex, then read true leads to throw to check it.
//   Multiple mutexes across different paths (c.f. solarstorm),
//   A mutex only needs to be checked and not set if state is just being written to,
//     if there are no possible reentrant calls on a given path.
//   Specify that the mutex location values MUST match (i.e. only one possible value)

.decl protectedByLoc(protectedStmt:Statement, sLoc:Value)
protectedByLoc(protectedStmt, sLoc) :- controlsWith(controlStmt, protectedStmt, condVar),
		            dom(setMutexStmt, controlStmt),
		            dom(protectedStmt, setMutexStmt),
                   	    depends(condVar, mutexResVar),
			    stateReadResult(mutexResVar, readMutexStmt),
			    op(readMutexStmt, "SLOAD"),
			    use(readMutexLoc, readMutexStmt),
			    op_SSTORE(setMutexStmt, setMutexLoc, _),
			    value(readMutexLoc, sLoc),
			    value(setMutexLoc, sLoc).

// A statement is considered gassy if it uses some variable that depends on a GAS operation
.decl gassy(stmt:Statement, var:Variable)
gassy(stmt, var) :- use(var, stmt), depends(var, gasVar), gasResult(gasVar, _).

// Could also check whether the gas is higher than some manually-set gas threshold.
.decl reentrantCall(stmt: Statement) output
reentrantCall(stmt) :- op(stmt, "CALL"), !protectedByLoc(stmt, _), gassy(stmt, gasVar), op_CALL(stmt, gasVar, _, _, _, _, _, _).


// ORIGIN 

// Dependency from the origin opcode to an actual use of it.
.decl originUsed(stmt:Statement) output
originUsed(stmt) :- originResult(originVar, stmt), depends(useVar, originVar), 
		    usedInStateOrCond(useVar, stmt).

// UNCHECKED SEND

.decl checkedCallThrows(callStmt:Statement) output
checkedCallThrows(callStmt) :- callResult(resVar, callStmt), depends(cond, resVar), 
			       controlsWith(_, throwStmt, cond), isThrow(throwStmt).
checkedCallThrows(callStmt) :- callResult(resVar, callStmt), depends(cond, resVar), 
			       use(cond, throwStmt), isThrow(throwStmt).

.decl checkedCallStateUpdate(callStmt:Statement) output
checkedCallStateUpdate(callStmt) :- callResult(resVar, callStmt), depends(cond, resVar), 
			            controlsWith(_, storeStmt, cond), op(storeStmt, "SSTORE").
checkedCallStateUpdate(callStmt) :- callResult(resVar, callStmt), depends(stateVar, resVar),
				    use(stateVar, storeStmt), op(storeStmt, "SSTORE").

.decl uncheckedCall(u:Statement) output
uncheckedCall(u) :- callResult(_, u), !checkedCallThrows(u), !checkedCallStateUpdate(u).

// UNSECURED BALANCE

.decl fromCallValue(var:Variable)
fromCallValue(var) :- depends(var, callValVar), def(callValVar, callValStmt), op(callValStmt, "CALLVALUE").
.decl usefulValue(var:Variable)
usefulValue(var) :- !value(var, "0x0"), !fromCallValue(var), def(var, _).

// A call statement satisfies this relation if its target can be manipulated (and is not constant), it actually sends some value, and it's actually callable.
.decl unsecuredValueSend(stmt:Statement) output
unsecuredValueSend(stmt) :- op_CALL(stmt, _, target, val, _, _, _, _), nonConstManipulable(target), usefulValue(val), !inaccessible(stmt).

// SUICIDE
.decl accessibleSuicide(stmt:Statement) output
accessibleSuicide(stmt) :- !inaccessible(stmt), op(stmt, "SUICIDE").


// Add overwrite check,
// Add manipulable block when equality comparison with an address<|MERGE_RESOLUTION|>--- conflicted
+++ resolved
@@ -85,11 +85,7 @@
 .decl controls(x:Statement, y:Statement)
 controls(x, y) :- edge(x, w1), edge(x, w2), pdom(w1, y), !reaches(w2, y).
 controls(x, y) :- pdom(x, y), op(x, "THROWI").
-<<<<<<< HEAD
-controls(x, z) :- controls(x, y), controls(y, z).
-=======
-//controls(x, z) :- controls(x, y), controls(y, z).
->>>>>>> 0bc410cf
+//controls(x, z) :- controls(x, y), controls(y, z). // We probably don't want transitivity here?
 
 // var is the guard variable of some conditional jump or throw stmt
 .decl conditionVar(var: Variable, stmt:Statement)
@@ -222,11 +218,7 @@
 // Or if it can't be reached from the program entry point.
 .decl inaccessible(stmt:Statement)
 inaccessible(stmt) :- controlsWith(_, stmt, cond), !manipulable(cond).
-<<<<<<< HEAD
-inaccessible(stmt) :- !reaches("0x0", stmt), edge(_, stmt), stmt != "0x0".
-=======
 inaccessible(stmt) :- op(stmt, _), !reaches("0x0", stmt).
->>>>>>> 0bc410cf
 
 
 
