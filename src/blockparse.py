--- conflicted
+++ resolved
@@ -2,10 +2,7 @@
 
 import abc
 import typing as t
-<<<<<<< HEAD
-=======
 import logging
->>>>>>> 28b71381
 
 import cfg
 import evm_cfg
