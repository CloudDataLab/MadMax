--- conflicted
+++ resolved
@@ -14,11 +14,7 @@
 
   return delta
 
-<<<<<<< HEAD
-def run_analysis(cfg:evm_cfg.EVMOpCFG):
-=======
-def run_analysis(cfg:cfglib.EVMGraph):
->>>>>>> 5706e9df
+def run_analysis(cfg:evm_cfg.EVMGraph):
   """Determine the stack size for each basic block within the given CFG
   at both entry and exit points, if it can be known. If there are multiple
   possible stack sizes a value of BOTTOM is instead assigned.
