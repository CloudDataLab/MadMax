#!/usr/bin/env python3

# Standard lib imports
from os.path import abspath, dirname, join
import sys
import fileinput

# Prepend ../src to $PATH so the project modules can be imported below
src_path = join(dirname(abspath(__file__)), "../src")
sys.path.insert(0, src_path)

# Local project imports
<<<<<<< HEAD
from dasmcfg import DasmCFG
=======
from cfglib import EVMOpCFG
>>>>>>> 7a400736
from stacksizeanalysis import run_analysis, block_stack_delta
from destackify import Destackifier
import optimise
import taccfg

cfg = EVMOpCFG(fileinput.input())

taccfg = taccfg.TacCfg(cfg)
optimise.fold_constants(taccfg)
taccfg.recheck_jumps()

blocks = zip(sorted(cfg.blocks, key=lambda block: block.lines[0].pc),
             sorted(taccfg.blocks, key=lambda block: block.entry))

for evm, tac in blocks:
  print(evm)
  print(tac)
  print()<|MERGE_RESOLUTION|>--- conflicted
+++ resolved
@@ -10,11 +10,7 @@
 sys.path.insert(0, src_path)
 
 # Local project imports
-<<<<<<< HEAD
-from dasmcfg import DasmCFG
-=======
-from cfglib import EVMOpCFG
->>>>>>> 7a400736
+from dasmcfg import EVMOpCFG
 from stacksizeanalysis import run_analysis, block_stack_delta
 from destackify import Destackifier
 import optimise
