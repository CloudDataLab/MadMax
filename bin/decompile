--- conflicted
+++ resolved
@@ -23,9 +23,6 @@
 import exporter
 import optimise
 import tac_cfg
-<<<<<<< HEAD
-import blockparse
-import exporter
 
 cfg = None
 
@@ -48,12 +45,4 @@
     cfg.accept(tsv_exporter)
     tsv_exporter.export()
 if args.print or (not args.graph and not args.tsv):
-    print(cfg)
-=======
-
-cfg = tac_cfg.TACGraph.from_dasm(fileinput.input())
-optimise.fold_constants(cfg)
-cfg.recheck_jumps()
-
-exporter.CFGPrintExporter(cfg).export()
->>>>>>> aa767cbd
+    exporter.CFGPrintExporter(cfg).export()